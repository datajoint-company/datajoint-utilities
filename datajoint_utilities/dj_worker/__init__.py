"""
Mechanism to set up and manage "workers" to operate a DataJoint pipeline

Each "worker" is run in a while-loop with the total run-duration configurable via
command line argument '--duration' (if not set, runs perpetually)

    - the loop will not begin a new cycle after this period of time (in seconds)
    - the loop will run perpetually if duration<0 or if duration==None
    - the script will not be killed _at_ this limit, it will keep executing,
      and just stop repeating after the time limit is exceeded

Some populate settings (e.g. 'limit', 'max_calls') can be set to process some number of jobs at
a time for every iteration of the loop, instead of all jobs. This allows for the controll of the processing to
propagate through the pipeline more horizontally or vertically.
"""

import argparse
import inspect
import logging
import os
import platform
import time
from datetime import datetime

import datajoint as dj

_populate_settings = {
    "display_progress": True,
    "reserve_jobs": True,
    "suppress_errors": True,
}


class WorkerLog(dj.Manual):
    definition = """
    # Registration of processing jobs running .populate() jobs or custom function
    process_timestamp : datetime(6)   # timestamp of the processing job
    process           : varchar(64)
    ---
    worker_name=''    : varchar(255)  # name of the worker
    host              : varchar(255)  # system hostname
    user=''           : varchar(255)  # database user
    pid=0             : int unsigned  # system process id
    """

    _table_name = "~worker_log"

    @classmethod
    def log_process_job(cls, process, worker_name="", db_prefix=""):
        if isinstance(process, dj.user_tables.TableMeta):
            schema_name, table_name = process.full_table_name.split(".")
            schema_name = schema_name.strip("`").replace(db_prefix, "")
            table_name = dj.utils.to_camel_case(table_name.strip("`"))
            process_name = f"{schema_name}.{table_name}"
            user = process.connection.get_user()
        elif inspect.isfunction(process) or inspect.ismethod(process):
            process_name = process.__name__
            user = ""
        else:
            raise ValueError(
                "Input process must be either a DataJoint table or a function"
            )

        if not worker_name:
            frame = inspect.currentframe()
            function_name = frame.f_back.f_code.co_name
            module_name = inspect.getmodule(frame.f_back).__name__
            worker_name = f"{module_name}.{function_name}"

        cls.insert1(
            {
                "process": process_name,
                "process_timestamp": datetime.utcnow(),
                "worker_name": worker_name,
                "host": platform.node(),
                "user": user,
                "pid": os.getpid(),
            }
        )

    @classmethod
    def get_recent_jobs(cls, backtrack_minutes=60):
        recent = (
            cls.proj(
                minute_elapsed="TIMESTAMPDIFF(MINUTE, process_timestamp, UTC_TIMESTAMP())"
            )
            & f"minute_elapsed < {backtrack_minutes}"
        )

        recent_jobs = dj.U("process").aggr(
            cls & recent,
            worker_count="count(DISTINCT pid)",
            minutes_since_oldest="TIMESTAMPDIFF(MINUTE, MIN(process_timestamp), UTC_TIMESTAMP())",
            minutes_since_newest="TIMESTAMPDIFF(MINUTE, MAX(process_timestamp), UTC_TIMESTAMP())",
        )

        return recent_jobs

    @classmethod
    def delete_old_logs(cls, cutoff_days=3):
        old_jobs = (
            cls.proj(
                elapsed_days=f'TIMESTAMPDIFF(DAY, process_timestamp, "{datetime.utcnow()}")'
            )
            & f"elapsed_days > {cutoff_days}"
        )
        if old_jobs:
            with dj.config(safemode=False):
                (cls & old_jobs).delete_quick()


class DataJointWorker:
    """
    A decorator class for running and managing the populate jobs
    """

    def __init__(
        self,
        worker_name,
        worker_schema_name,
        *,
        run_duration=-1,
        sleep_duration=60,
        autoclear_error_patterns=[],
        db_prefix="",
    ):
        self.name = worker_name
        self._worker_schema = dj.schema(worker_schema_name)
        self._worker_schema(WorkerLog)

        self._autoclear_error_patterns = autoclear_error_patterns
        self._run_duration = run_duration
        self._sleep_duration = sleep_duration
        self._db_prefix = db_prefix

        self._processes_to_run = []
        self._pipeline_modules = {}

    def __call__(self, process, **kwargs):
        if isinstance(process, dj.user_tables.TableMeta):
            self._processes_to_run.append(("dj_table", process, kwargs))
            schema_name = process.full_table_name.split(".")[0].replace("`", "")
            if schema_name not in self._pipeline_modules:
                self._pipeline_modules[schema_name] = dj.create_virtual_module(
                    schema_name, schema_name
                )
        elif inspect.isfunction(process) or inspect.ismethod(process):
            self._processes_to_run.append(("function", process, kwargs))
        else:
            raise NotImplemented(
                f"Unable to handle processing step of type {type(process)}"
            )

    def run(self):
        start_time = time.time()
        while (
            time.time() - start_time < self._run_duration
            or self._run_duration is None
            or self._run_duration < 0
        ):

            for process_type, process, kwargs in self._processes_to_run:
                WorkerLog.log_process_job(
                    process, worker_name=self.name, db_prefix=self._db_prefix
                )
                if process_type == "dj_table":
                    process.populate(**{**_populate_settings, **kwargs})
                elif process_type == "function":
                    process(**kwargs)

            _clean_up(
                self._pipeline_modules.values(),
                additional_error_patterns=self._autoclear_error_patterns,
            )
            WorkerLog.delete_old_logs()

            time.sleep(self._sleep_duration)


def _clean_up(pipeline_modules, additional_error_patterns=[]):
    """
    Routine to clear entries from the jobs table that are:
    + generic-type error jobs
    + stale "reserved" jobs
    """
    _generic_errors = [
        "%Deadlock%",
        "%DuplicateError%",
        "%Lock wait timeout%",
        "%MaxRetryError%",
        "%KeyboardInterrupt%",
        "InternalError: (1205%",
        "%SIGTERM%",
        "LostConnectionError",
    ]

    for pipeline_module in pipeline_modules:
        # clear generic error jobs
        (
            pipeline_module.schema.jobs
            & 'status = "error"'
            & [
                f'error_message LIKE "{e}"'
                for e in _generic_errors + additional_error_patterns
            ]
        ).delete()
        # clear stale "reserved" jobs
<<<<<<< HEAD
        current_connections = [v[0] for v in dj.conn().query(
            'SELECT id FROM information_schema.processlist WHERE id <> CONNECTION_ID() ORDER BY id')]
        stale_jobs = (pipeline_module.schema.jobs
                      & 'status = "reserved"'
                      & f'connection_id NOT IN {tuple(current_connections)}')
=======
        stale_jobs = (pipeline_module.schema.jobs & 'status = "reserved"').proj(
            elapsed_days="TIMESTAMPDIFF(HOUR, timestamp, NOW())"
        ) & f"elapsed_days > {stale_hours}"
>>>>>>> ede92e11
        (pipeline_module.schema.jobs & stale_jobs).delete()


# arg-parser for usage as CLI

# combine different formatters
class ArgumentDefaultsRawDescriptionHelpFormatter(
    argparse.ArgumentDefaultsHelpFormatter, argparse.RawDescriptionHelpFormatter
):
    pass


def parse_args(args):
    """
    Parse command line parameters

    :param args: command line parameters as list of strings (for example  ``["--help"]``)
    :type args: List[str]
    :return: `argparse.Namespace`: command line parameters namespace
    :rtype: obj
    """

    parser = argparse.ArgumentParser(
        description=__doc__, formatter_class=ArgumentDefaultsRawDescriptionHelpFormatter
    )

    parser.add_argument("worker_name", help="Select the worker to run", type=str)

    parser.add_argument(
        "-d",
        "--duration",
        dest="duration",
        help="Run duration of the entire process",
        type=int,
        metavar="INT",
        default=-1,
    )

    parser.add_argument(
        "-s",
        "--sleep",
        dest="sleep",
        help="Sleep time between subsequent runs",
        type=int,
        metavar="INT",
        default=60,
    )

    parser.add_argument(
        "-v",
        "--verbose",
        dest="loglevel",
        help="Set loglevel to INFO",
        action="store_const",
        const=logging.INFO,
    )

    parser.add_argument(
        "-vv",
        "--very-verbose",
        dest="loglevel",
        help="Set loglevel to DEBUG",
        action="store_const",
        const=logging.DEBUG,
    )

    return parser.parse_args(args)<|MERGE_RESOLUTION|>--- conflicted
+++ resolved
@@ -205,17 +205,11 @@
             ]
         ).delete()
         # clear stale "reserved" jobs
-<<<<<<< HEAD
         current_connections = [v[0] for v in dj.conn().query(
             'SELECT id FROM information_schema.processlist WHERE id <> CONNECTION_ID() ORDER BY id')]
         stale_jobs = (pipeline_module.schema.jobs
                       & 'status = "reserved"'
                       & f'connection_id NOT IN {tuple(current_connections)}')
-=======
-        stale_jobs = (pipeline_module.schema.jobs & 'status = "reserved"').proj(
-            elapsed_days="TIMESTAMPDIFF(HOUR, timestamp, NOW())"
-        ) & f"elapsed_days > {stale_hours}"
->>>>>>> ede92e11
         (pipeline_module.schema.jobs & stale_jobs).delete()
 
 
